import React, { useEffect, useMemo, useRef, useState } from 'react';
import { Box, Button, Card, CardContent, CircularProgress, Stack, Typography, LinearProgress, Chip, Pagination } from '@mui/material';
import type { AssignmentDto, TaskDto, UpdateProgressPayload } from '../../types/homework';
import useHomeworkTaskLifecycle from '../../hooks/useHomeworkTaskLifecycle';
import { useQuery } from '@tanstack/react-query';
import { getLessonContent } from '../../services/api';
import StudentRenderer from '../../features/lessonContent/student/StudentRenderer';
import GrammarPlayer from '../grammar/GrammarPlayer';
import QuizMode from '../vocabulary/QuizMode';
import VocabularyRoundSetup from '../vocabulary/VocabularyRoundSetup';
import { vocabApi } from '../../services/vocabulary.api';
import VocabularyList from '../vocabulary/VocabularyList';

interface Props {
  assignment: AssignmentDto;
  task: TaskDto;
  readOnly?: boolean;
}

const clamp = (n: number, min = 0, max = 100) => Math.max(min, Math.min(max, n));
const toFiniteNumber = (value: unknown): number | undefined => {
  if (typeof value === 'number' && Number.isFinite(value)) return value;
  if (typeof value === 'string') {
    const parsed = Number(value);
    return Number.isFinite(parsed) ? parsed : undefined;
  }
  return undefined;
};

const LIST_PAGE_SIZE = 10;
const REVEAL_TRANSCRIPT_AFTER_COMPLETION = import.meta.env.VITE_REVEAL_TRANSCRIPT_AFTER_COMPLETION === 'true';
<<<<<<< HEAD
=======

interface TaskLifecycleHandlers {
  markStarted: () => void;
  reportProgress: (payload: UpdateProgressPayload) => void;
  markCompleted: (payload?: UpdateProgressPayload) => void;
}

interface ListeningTaskPlayerProps extends TaskLifecycleHandlers {
  task: TaskDto;
  readOnly?: boolean;
}

interface VocabListTaskContentProps extends TaskLifecycleHandlers {
  assignment: AssignmentDto;
  task: TaskDto;
  readOnly?: boolean;
}
>>>>>>> 51c2199d

const HomeworkTaskFrame: React.FC<Props> = ({ assignment, task, readOnly }) => {
  const { markStarted, reportProgress, markCompleted } = useHomeworkTaskLifecycle(task.id, { minIntervalMs: 400 });

  // VIDEO handling: either materialId via StudentRenderer video block not directly accessible here.
  // For simplicity, support EXTERNAL_URL video via HTML5/ReactPlayer-like basic <video>.
  const url: string | undefined = (task.contentRef as any)?.url;

  // READING: fetch lesson content if lessonContentId provided
  const lessonContentId: string | undefined = (task.contentRef as any)?.lessonContentId;
  const { data: lessonData, isLoading: lessonLoading } = useQuery({
    queryKey: ['lesson-content', lessonContentId],
    queryFn: () => getLessonContent(lessonContentId!),
    enabled: !!lessonContentId && task.type === 'READING',
  });

  // Scroll observer for READING
  useEffect(() => {
    if (task.type !== 'READING') return;
    const handler = () => {
      const el = document.scrollingElement || document.documentElement;
      const total = el.scrollHeight - el.clientHeight;
      if (total <= 0) return;
      const pct = clamp(Math.round((el.scrollTop / total) * 100));
      if (!readOnly && [30, 60, 90].includes(pct)) reportProgress({ progressPct: pct });
      if (pct >= 90 && !readOnly) markCompleted();
    };
    window.addEventListener('scroll', handler, { passive: true } as any);
    return () => window.removeEventListener('scroll', handler as any);
  }, [task.type, reportProgress, markCompleted]);

  // GRAMMAR callbacks
  const onGrammarScore = (res: any) => {
    const pct = res && res.totalGaps ? Math.round((100 * res.correctGaps) / res.totalGaps) : 0;
    reportProgress({ progressPct: pct, meta: { score: res.correctGaps, maxScore: res.totalGaps } });
    if (res.totalGaps > 0 && res.correctGaps === res.totalGaps) {
      markCompleted({ progressPct: pct, meta: { score: res.correctGaps, maxScore: res.totalGaps } });
    }
  };

  const onGrammarAttempt = () => {
    if (!readOnly) markStarted();
  };

  // Render by type
  if (task.type === 'VIDEO') {
    if (url) {
      return (
        <Card variant="outlined">
          <CardContent>
            <Typography variant="subtitle1" sx={{ mb: 1 }}>{task.title}</Typography>
            <Box sx={{ position: 'relative', pt: '56.25%' }}>
              <video
                src={url}
                controls
                style={{ position: 'absolute', top: 0, left: 0, width: '100%', height: '100%' }}
                onPlay={() => { if (!readOnly) markStarted(); }}
                onTimeUpdate={(e) => {
                  const v = e.currentTarget as HTMLVideoElement;
                  const pct = v.duration ? Math.round((v.currentTime / v.duration) * 100) : 0;
                  if (!readOnly) reportProgress({ progressPct: pct, meta: { playedSec: Math.floor(v.currentTime), durationSec: Math.floor(v.duration || 0) } });
                  if (pct >= 90 && !readOnly) {
                    markCompleted({
                      progressPct: Math.min(100, pct),
                      meta: { playedSec: Math.floor(v.currentTime), durationSec: Math.floor(v.duration || 0) }
                    });
                  }
                }}
              />
            </Box>
          </CardContent>
        </Card>
      );
    }
    // If not EXTERNAL_URL, show fallback
    return (
      <Card variant="outlined"><CardContent><Typography>Video task. Player not available for this source.</Typography></CardContent></Card>
    );
  }

  if (task.type === 'READING') {
    return (
      <Card variant="outlined">
        <CardContent>
          <Typography variant="subtitle1" sx={{ mb: 1 }}>{task.title}</Typography>
          {lessonLoading && <Stack alignItems="center" py={4}><CircularProgress size={24} /></Stack>}
          {!lessonLoading && lessonData && (
            <StudentRenderer layout={lessonData.layout} content={lessonData.content} />
          )}
        </CardContent>
      </Card>
    );
  }

  if (task.type === 'GRAMMAR') {
    const materialId: string | undefined = (task.contentRef as any)?.materialId;
    const itemIds: string[] | undefined = (task.contentRef as any)?.itemIds;
    if (!materialId) {
      return <Card variant="outlined"><CardContent><Typography>No grammar material selected.</Typography></CardContent></Card>;
    }
    return (
      <Card variant="outlined">
        <CardContent>
          <Typography variant="subtitle1" sx={{ mb: 1 }}>{task.title}</Typography>
          <GrammarPlayer
            materialId={materialId}
            itemIds={itemIds}
            onAttempt={() => onGrammarAttempt()}
            onScore={onGrammarScore}
          />
          <Box mt={2}>
            <Button variant="contained" onClick={() => !readOnly && markCompleted()} disabled={!!readOnly}>
              Submit / Mark complete
            </Button>
          </Box>
        </CardContent>
      </Card>
    );
  }

  if (task.type === 'LISTENING') {
<<<<<<< HEAD
    const content = (task.contentRef as any) || {};
    const audioUrl: string | undefined = content.audioUrl;
    const transcript: string | undefined = content.transcript;
    const initialDuration = toFiniteNumber(content.durationSec) ?? toFiniteNumber(content.estimatedDurationSec);
    const [listenedPct, setListenedPct] = useState(() => clamp(toFiniteNumber(task.progressPct) ?? 0));
    const [durationSeconds, setDurationSeconds] = useState<number>(initialDuration ?? 0);
    const [playedSeconds, setPlayedSeconds] = useState<number>(Math.round(((initialDuration ?? 0) * listenedPct) / 100));
    const [isComplete, setIsComplete] = useState(task.status === 'COMPLETED');
    const [transcriptRevealed, setTranscriptRevealed] = useState(
      !REVEAL_TRANSCRIPT_AFTER_COMPLETION || task.status === 'COMPLETED',
    );
    const lastReportRef = useRef<{ pct: number; ts: number }>({ pct: listenedPct, ts: Date.now() });

    useEffect(() => {
      if (task.status === 'COMPLETED') {
        setIsComplete(true);
        setTranscriptRevealed(true);
        setListenedPct(100);
      }
    }, [task.status]);

    useEffect(() => {
      if (isComplete) {
        setTranscriptRevealed(true);
      }
    }, [isComplete]);

    const formatTime = (seconds: number) => {
      const safe = Math.max(0, seconds || 0);
      const mins = Math.floor(safe / 60);
      const secs = Math.floor(safe % 60);
      return `${mins}:${secs.toString().padStart(2, '0')}`;
    };

    const handleLoadedMetadata = (event: React.SyntheticEvent<HTMLAudioElement, Event>) => {
      const element = event.currentTarget;
      const mediaDuration = element.duration || durationSeconds || 0;
      if (mediaDuration > 0) {
        setDurationSeconds(mediaDuration);
        const resumePct = clamp(toFiniteNumber(task.progressPct) ?? 0);
        if (resumePct > 0 && resumePct < 100) {
          element.currentTime = Math.min(mediaDuration * (resumePct / 100), Math.max(0, mediaDuration - 1));
        }
        setPlayedSeconds(element.currentTime);
      }
    };

    const reportIfNeeded = (pct: number, audio: HTMLAudioElement) => {
      if (readOnly) return;
      const now = Date.now();
      const last = lastReportRef.current;
      if (pct >= last.pct + 5 || now - last.ts > 4_000) {
        const duration = Math.floor(audio.duration || durationSeconds || 0);
        reportProgress({
          progressPct: pct,
          meta: { playedSec: Math.floor(audio.currentTime), durationSec: duration },
        });
        lastReportRef.current = { pct, ts: now };
      }
    };

    const handleTimeUpdate = (event: React.SyntheticEvent<HTMLAudioElement, Event>) => {
      const element = event.currentTarget;
      const duration = element.duration || durationSeconds || 0;
      if (!duration) return;
      const pct = clamp(Math.round((element.currentTime / duration) * 100));
      setListenedPct(pct);
      setPlayedSeconds(element.currentTime);
      reportIfNeeded(pct, element);
      if (!readOnly && pct >= 90 && !isComplete) {
        setIsComplete(true);
        markCompleted({
          progressPct: Math.min(100, pct),
          meta: {
            playedSec: Math.floor(element.currentTime),
            durationSec: Math.floor(duration),
          },
        });
      }
    };

    const handleEnded = (event: React.SyntheticEvent<HTMLAudioElement, Event>) => {
      const element = event.currentTarget;
      const duration = Math.floor(element.duration || durationSeconds || 0);
      setListenedPct(100);
      setPlayedSeconds(element.duration || durationSeconds || 0);
      if (!readOnly) {
        markCompleted({
          progressPct: 100,
          meta: { playedSec: duration, durationSec: duration },
        });
      }
    };

    if (!audioUrl) {
      return (
        <Card variant="outlined">
          <CardContent>
            <Typography variant="subtitle1" sx={{ mb: 1 }}>{task.title}</Typography>
            <Typography color="text.secondary">Audio preview is unavailable for this task.</Typography>
          </CardContent>
        </Card>
      );
    }

    return (
      <Card variant="outlined">
        <CardContent>
          <Typography variant="subtitle1" sx={{ mb: 1 }}>{task.title}</Typography>
          <Stack spacing={2}>
            <Box>
              <audio
                controls
                src={audioUrl}
                onPlay={() => {
                  if (!readOnly) markStarted();
                }}
                onTimeUpdate={handleTimeUpdate}
                onLoadedMetadata={handleLoadedMetadata}
                onEnded={handleEnded}
                preload="auto"
                aria-label="Listening task audio"
                style={{ width: '100%' }}
              >
                Your browser does not support the audio element.
              </audio>
              <Typography variant="caption" color="text.secondary" sx={{ display: 'block', mt: 0.5 }}>
                {formatTime(playedSeconds)} / {formatTime(durationSeconds)}
              </Typography>
            </Box>
            <Stack spacing={1}>
              <LinearProgress variant="determinate" value={listenedPct} />
              <Typography variant="caption" color="text.secondary">
                {listenedPct}% listened
              </Typography>
            </Stack>

            {REVEAL_TRANSCRIPT_AFTER_COMPLETION && transcript && !transcriptRevealed && (
              <Button
                variant="outlined"
                onClick={() => setTranscriptRevealed(true)}
                disabled={!isComplete}
              >
                {isComplete ? 'Reveal transcript' : 'Listen to at least 90% to reveal the transcript'}
              </Button>
            )}

            {transcript && (!REVEAL_TRANSCRIPT_AFTER_COMPLETION || transcriptRevealed) && (
              <Box
                sx={{
                  borderRadius: 2,
                  border: '1px solid rgba(37,115,255,0.16)',
                  bgcolor: 'rgba(37,115,255,0.04)',
                  px: 2,
                  py: 1.5,
                }}
              >
                <Typography variant="subtitle2" sx={{ fontWeight: 600, mb: 0.5 }}>
                  Transcript
                </Typography>
                <Typography variant="body2" sx={{ whiteSpace: 'pre-wrap', lineHeight: 1.6 }}>
                  {transcript}
                </Typography>
              </Box>
            )}
          </Stack>
        </CardContent>
      </Card>
=======
    return (
      <ListeningTaskPlayer
        task={task}
        readOnly={readOnly}
        markStarted={markStarted}
        reportProgress={reportProgress}
        markCompleted={markCompleted}
      />
>>>>>>> 51c2199d
    );
  }

  if (task.type === 'LINK') {
    const href: string | undefined = (task.contentRef as any)?.url;
    return (
      <Card variant="outlined">
        <CardContent>
          <Typography variant="subtitle1" sx={{ mb: 1 }}>{task.title}</Typography>
          {href ? (
            <Typography variant="body2" sx={{ mb: 2 }}>
              External link: <a href={href} target="_blank" rel="noreferrer">{href}</a>
            </Typography>
          ) : (
            <Typography variant="body2" color="text.secondary" sx={{ mb: 2 }}>No URL provided.</Typography>
          )}
          <Button variant="contained" onClick={() => !readOnly && markCompleted()} disabled={!!readOnly}>Mark done</Button>
        </CardContent>
      </Card>
    );
  }

  // VOCAB LIST task
  if (task.type === 'VOCAB' && task.sourceKind === 'VOCAB_LIST') {
    return (
      <VocabListTaskContent
        assignment={assignment}
        task={task}
        readOnly={readOnly}
        markStarted={markStarted}
        reportProgress={reportProgress}
        markCompleted={markCompleted}
      />
    );
  }

  // Default fallback
  return (
    <Card variant="outlined">
      <CardContent>
        <Typography variant="subtitle1" sx={{ mb: 1 }}>{task.title}</Typography>
        <Typography variant="body2" color="text.secondary">This task type is not yet supported in player.</Typography>
        <Box mt={2}>
          <Button variant="contained" onClick={() => markCompleted()}>Mark complete</Button>
        </Box>
      </CardContent>
    </Card>
  );
};

const ListeningTaskPlayer: React.FC<ListeningTaskPlayerProps> = ({
  task,
  readOnly,
  markStarted,
  reportProgress,
  markCompleted,
}) => {
  const content = (task.contentRef as any) || {};
  const audioUrl: string | undefined = content.audioUrl;
  const transcript: string | undefined = content.transcript;
  const initialDuration = toFiniteNumber(content.durationSec) ?? toFiniteNumber(content.estimatedDurationSec);
  const initialProgress = clamp(toFiniteNumber(task.progressPct) ?? 0);

  const [listenedPct, setListenedPct] = useState(initialProgress);
  const [durationSeconds, setDurationSeconds] = useState<number>(initialDuration ?? 0);
  const [playedSeconds, setPlayedSeconds] = useState<number>(Math.round(((initialDuration ?? 0) * initialProgress) / 100));
  const [isComplete, setIsComplete] = useState(task.status === 'COMPLETED');
  const [transcriptRevealed, setTranscriptRevealed] = useState(
    !REVEAL_TRANSCRIPT_AFTER_COMPLETION || task.status === 'COMPLETED',
  );
  const lastReportRef = useRef<{ pct: number; ts: number }>({ pct: initialProgress, ts: Date.now() });

  useEffect(() => {
    const progress = clamp(toFiniteNumber(task.progressPct) ?? 0);
    const baseDuration = toFiniteNumber(content.durationSec) ?? toFiniteNumber(content.estimatedDurationSec) ?? 0;
    setListenedPct(progress);
    setDurationSeconds(baseDuration);
    setPlayedSeconds(Math.round((baseDuration * progress) / 100));
    const completed = task.status === 'COMPLETED';
    setIsComplete(completed);
    setTranscriptRevealed(!REVEAL_TRANSCRIPT_AFTER_COMPLETION || completed);
    lastReportRef.current = { pct: progress, ts: Date.now() };
  }, [task.id]);

  useEffect(() => {
    if (task.status === 'COMPLETED') {
      setIsComplete(true);
      setTranscriptRevealed(true);
      setListenedPct(100);
    }
  }, [task.status]);

  useEffect(() => {
    if (isComplete) {
      setTranscriptRevealed(true);
    }
  }, [isComplete]);

  const formatTime = (seconds: number) => {
    const safe = Math.max(0, seconds || 0);
    const mins = Math.floor(safe / 60);
    const secs = Math.floor(safe % 60);
    return `${mins}:${secs.toString().padStart(2, '0')}`;
  };

  const handleLoadedMetadata = (event: React.SyntheticEvent<HTMLAudioElement, Event>) => {
    const element = event.currentTarget;
    const mediaDuration = element.duration || durationSeconds || 0;
    if (mediaDuration > 0) {
      setDurationSeconds(mediaDuration);
      const resumePct = clamp(toFiniteNumber(task.progressPct) ?? 0);
      if (resumePct > 0 && resumePct < 100) {
        element.currentTime = Math.min(mediaDuration * (resumePct / 100), Math.max(0, mediaDuration - 1));
      }
      setPlayedSeconds(element.currentTime);
    }
  };

  const reportIfNeeded = (pct: number, audio: HTMLAudioElement) => {
    if (readOnly) return;
    const now = Date.now();
    const last = lastReportRef.current;
    if (pct >= last.pct + 5 || now - last.ts > 4_000) {
      const duration = Math.floor(audio.duration || durationSeconds || 0);
      reportProgress({
        progressPct: pct,
        meta: { playedSec: Math.floor(audio.currentTime), durationSec: duration },
      });
      lastReportRef.current = { pct, ts: now };
    }
  };

  const handleTimeUpdate = (event: React.SyntheticEvent<HTMLAudioElement, Event>) => {
    const element = event.currentTarget;
    const duration = element.duration || durationSeconds || 0;
    if (!duration) return;
    const pct = clamp(Math.round((element.currentTime / duration) * 100));
    setListenedPct(pct);
    setPlayedSeconds(element.currentTime);
    reportIfNeeded(pct, element);
    if (!readOnly && pct >= 90 && !isComplete) {
      setIsComplete(true);
      markCompleted({
        progressPct: Math.min(100, pct),
        meta: {
          playedSec: Math.floor(element.currentTime),
          durationSec: Math.floor(duration),
        },
      });
    }
  };

  const handleEnded = (event: React.SyntheticEvent<HTMLAudioElement, Event>) => {
    const element = event.currentTarget;
    const duration = Math.floor(element.duration || durationSeconds || 0);
    setListenedPct(100);
    setPlayedSeconds(element.duration || durationSeconds || 0);
    if (!readOnly) {
      markCompleted({
        progressPct: 100,
        meta: { playedSec: duration, durationSec: duration },
      });
    }
  };

  if (!audioUrl) {
    return (
      <Card variant="outlined">
        <CardContent>
          <Typography variant="subtitle1" sx={{ mb: 1 }}>{task.title}</Typography>
          <Typography color="text.secondary">Audio preview is unavailable for this task.</Typography>
        </CardContent>
      </Card>
    );
  }

  return (
    <Card variant="outlined">
      <CardContent>
        <Typography variant="subtitle1" sx={{ mb: 1 }}>{task.title}</Typography>
        <Stack spacing={2}>
          <Box>
            <audio
              controls
              src={audioUrl}
              onPlay={() => {
                if (!readOnly) markStarted();
              }}
              onTimeUpdate={handleTimeUpdate}
              onLoadedMetadata={handleLoadedMetadata}
              onEnded={handleEnded}
              preload="auto"
              aria-label="Listening task audio"
              style={{ width: '100%' }}
            >
              Your browser does not support the audio element.
            </audio>
            <Typography variant="caption" color="text.secondary" sx={{ display: 'block', mt: 0.5 }}>
              {formatTime(playedSeconds)} / {formatTime(durationSeconds)}
            </Typography>
          </Box>
          <Stack spacing={1}>
            <LinearProgress variant="determinate" value={listenedPct} />
            <Typography variant="caption" color="text.secondary">
              {listenedPct}% listened
            </Typography>
          </Stack>

          {REVEAL_TRANSCRIPT_AFTER_COMPLETION && transcript && !transcriptRevealed && (
            <Button
              variant="outlined"
              onClick={() => setTranscriptRevealed(true)}
              disabled={!isComplete}
            >
              {isComplete ? 'Reveal transcript' : 'Listen to at least 90% to reveal the transcript'}
            </Button>
          )}

          {transcript && (!REVEAL_TRANSCRIPT_AFTER_COMPLETION || transcriptRevealed) && (
            <Box
              sx={{
                borderRadius: 2,
                border: '1px solid rgba(37,115,255,0.16)',
                bgcolor: 'rgba(37,115,255,0.04)',
                px: 2,
                py: 1.5,
              }}
            >
              <Typography variant="subtitle2" sx={{ fontWeight: 600, mb: 0.5 }}>
                Transcript
              </Typography>
              <Typography variant="body2" sx={{ whiteSpace: 'pre-wrap', lineHeight: 1.6 }}>
                {transcript}
              </Typography>
            </Box>
          )}
        </Stack>
      </CardContent>
    </Card>
  );
};

const VocabListTaskContent: React.FC<VocabListTaskContentProps> = ({
  assignment,
  task,
  readOnly,
  markStarted,
  reportProgress,
  markCompleted,
}) => {
  const { studentId } = assignment;
  const content = (task.contentRef as any) || {};
  const wordIds: string[] = Array.isArray(content.wordIds) ? content.wordIds.slice(0, 100) : [];
  const settings = content.settings || {};
  const masteryStreak: number = Number.isFinite(settings.masteryStreak) ? settings.masteryStreak : 2;
  const masteryPct: number = Number.isFinite(settings.masteryPct) ? settings.masteryPct : 100;
  const shuffle: boolean = settings.shuffle !== false;

  const [quizOpen, setQuizOpen] = useState(false);
  const [quizQuestionWords, setQuizQuestionWords] = useState<any[] | null>(null);
  const [initialSessionSize, setInitialSessionSize] = useState<number | undefined>(undefined);
  const [setupOpen, setSetupOpen] = useState(false);
  const [repeatLearnedMode, setRepeatLearnedMode] = useState(false);
  const [allowAnyCount, setAllowAnyCount] = useState(false);
  const [listPage, setListPage] = useState(1);
  const [streaks, setStreaks] = useState<Record<string, number>>(() => {
    try {
      const raw = localStorage.getItem(`vocabTaskStreaks:${task.id}`);
      if (raw) {
        const parsed = JSON.parse(raw);
        if (parsed && typeof parsed === 'object') return parsed as Record<string, number>;
      }
    } catch {
      // ignore storage quota or access errors
    }
    return {};
  });

  const serverStreaks = useMemo(() => {
    const rawMeta = (task.meta || {}) as any;
    const candidate = rawMeta?.streaks || rawMeta?.streak_map;
    const out: Record<string, number> = {};
    if (candidate && typeof candidate === 'object') {
      const allow = new Set(wordIds);
      Object.entries(candidate as Record<string, unknown>).forEach(([k, v]) => {
        if (allow.has(k)) {
          const n = typeof v === 'number' ? v : typeof v === 'string' ? Number(v) : undefined;
          if (typeof n === 'number' && Number.isFinite(n)) out[k] = Math.max(0, Math.floor(n));
        }
      });
    }
    return out;
  }, [task.meta, wordIds]);

  useEffect(() => {
    const allow = new Set(wordIds);
    const merged: Record<string, number> = {};
    const allKeys = new Set<string>([...Object.keys(streaks), ...Object.keys(serverStreaks)]);
    allKeys.forEach((k) => {
      if (!allow.has(k)) return;
      const a = streaks[k] ?? 0;
      const b = serverStreaks[k] ?? 0;
      const m = Math.max(0, Math.max(a, b));
      if (m > 0) merged[k] = m;
    });
    const keysA = Object.keys(streaks);
    const keysB = Object.keys(merged);
    const sameLength = keysA.length === keysB.length;
    const identical = sameLength && keysA.every((k) => streaks[k] === merged[k]);
    if (!identical) {
      setStreaks(merged);
    }
  }, [task.id, JSON.stringify(serverStreaks), JSON.stringify(wordIds)]);

  const [masteredSet, setMasteredSet] = useState<Set<string>>(() => {
    const key = `vocabTaskProgress:${task.id}`;
    try {
      const raw = localStorage.getItem(key);
      if (raw) {
        const saved = JSON.parse(raw);
        if (Array.isArray(saved.masteredWordIds)) return new Set<string>(saved.masteredWordIds);
      }
    } catch (e) {
      // ignore JSON parse errors for local progress
    }
    return new Set<string>();
  });

  const serverMasteredSet = useMemo(() => {
    const raw = (task.meta || {}) as any;
    const ids = Array.isArray(raw?.masteredWordIds)
      ? raw.masteredWordIds
      : Array.isArray(raw?.mastered_word_ids)
        ? raw.mastered_word_ids
        : [];
    if (!ids.length) return new Set<string>();
    const allowed = new Set(wordIds);
    const filtered: string[] = [];
    ids.forEach((id: unknown) => {
      if (typeof id === 'string' && allowed.has(id)) {
        filtered.push(id);
      }
    });
    return new Set<string>(filtered);
  }, [task.meta, wordIds]);

  const serverStats = useMemo(() => {
    const raw = (task.meta || {}) as any;
    const statsCandidate = raw?.stats;
    if (!statsCandidate || typeof statsCandidate !== 'object') return undefined;
    return {
      total: toFiniteNumber((statsCandidate as any).total),
      attemptedCount: toFiniteNumber((statsCandidate as any).attemptedCount),
      correctCount: toFiniteNumber((statsCandidate as any).correctCount),
      masteredCount: toFiniteNumber((statsCandidate as any).masteredCount),
    };
  }, [task.meta]);

  const [attemptedCount, setAttemptedCount] = useState<number>(() => serverStats?.attemptedCount ?? 0);
  const [correctCount, setCorrectCount] = useState<number>(() => serverStats?.correctCount ?? 0);

  useEffect(() => {
    setAttemptedCount(serverStats?.attemptedCount ?? 0);
    setCorrectCount(serverStats?.correctCount ?? 0);
  }, [task.id, serverStats?.attemptedCount, serverStats?.correctCount]);

  const { data: allWords } = useQuery({
    queryKey: ['vocabulary', 'words'],
    queryFn: () => vocabApi.listWords(),
    staleTime: 60_000,
  });

  const { data: assignments } = useQuery({
    queryKey: ['vocabulary', 'assignments', studentId],
    queryFn: () => vocabApi.listAssignments(studentId),
    enabled: !!studentId,
    staleTime: 60_000,
  });

  const words = useMemo(() => {
    const list = (allWords || []).filter((w: any) => wordIds.includes(w.id));
    const order = new Map(wordIds.map((id, idx) => [id, idx] as const));
    return list.sort((a: any, b: any) => (order.get(a.id)! - order.get(b.id)!));
  }, [allWords, wordIds]);

  const totalListPages = Math.max(1, Math.ceil(words.length / LIST_PAGE_SIZE));

  useEffect(() => {
    setListPage((prev) => {
      if (prev < 1) return 1;
      if (prev > totalListPages) return totalListPages;
      return prev;
    });
  }, [totalListPages]);

  useEffect(() => {
    setListPage(1);
  }, [task.id]);

  const pagedWords = useMemo(() => {
    const start = (listPage - 1) * LIST_PAGE_SIZE;
    return words.slice(start, start + LIST_PAGE_SIZE);
  }, [words, listPage]);

  const preMastered = useMemo(() => {
    const set = new Set<string>();
    if (!assignments) return set;
    assignments.forEach((a: any) => {
      if (a.status === 'LEARNED' || a.status === 'COMPLETED') set.add(a.vocabularyWordId);
    });
    return set;
  }, [assignments]);

  const mergedMastered = useMemo(() => {
    const cur = new Set<string>();
    wordIds.forEach((id) => {
      if (masteredSet.has(id)) cur.add(id);
      if (serverMasteredSet.has(id)) cur.add(id);
      if (preMastered.has(id)) cur.add(id);
    });
    return cur;
  }, [wordIds, masteredSet, serverMasteredSet, preMastered]);

  const total = Math.max(wordIds.length, serverStats?.total ?? 0);
  const statsMasteredCount = serverStats?.masteredCount ?? 0;
  const masteredCount = Math.min(total, Math.max(mergedMastered.size, statsMasteredCount));
  const computedPct = total > 0 ? clamp(Math.round((masteredCount / total) * 100)) : 0;
  const progressPct = readOnly
    ? clamp(Number.isFinite(task.progressPct) ? Math.round(task.progressPct) : computedPct)
    : computedPct;

  useEffect(() => {
    const key = `vocabTaskProgress:${task.id}`;
    try {
      localStorage.setItem(key, JSON.stringify({ masteredWordIds: Array.from(mergedMastered) }));
    } catch (e) {
      // ignore storage quota or access errors
    }
  }, [mergedMastered, task.id]);

  useEffect(() => {
    try {
      localStorage.setItem(`vocabTaskStreaks:${task.id}`, JSON.stringify(streaks));
    } catch {
      // ignore storage quota or access errors
    }
  }, [streaks, task.id]);

  const unmasteredWords = useMemo(() => words.filter((w: any) => !mergedMastered.has(w.id)), [words, mergedMastered]);

  const handleAnswer = (wordId: string, correct: boolean) => {
    if (readOnly) return;
    markStarted();

    const current = streaks;
    const nextMap: Record<string, number> = { ...current };
    const nextVal = correct ? (nextMap[wordId] || 0) + 1 : 0;
    nextMap[wordId] = nextVal;

    if (nextVal >= masteryStreak) {
      setMasteredSet((set) => new Set(set).add(wordId));
    }
    setStreaks(nextMap);

    const newlyMastered = correct && !mergedMastered.has(wordId) && nextVal >= masteryStreak;
    const nextMasteredCount = Math.min(total, masteredCount + (newlyMastered ? 1 : 0));
    const nextAttemptedCount = attemptedCount + 1;
    const nextCorrectCount = correctCount + (correct ? 1 : 0);
    setAttemptedCount(nextAttemptedCount);
    setCorrectCount(nextCorrectCount);
    const stats = {
      total,
      attemptedCount: nextAttemptedCount,
      correctCount: nextCorrectCount,
      masteredCount: nextMasteredCount,
    };
    const nextProgressPct = total > 0 ? clamp(Math.round((nextMasteredCount / total) * 100)) : 0;
    const masteredWordIds = new Set(mergedMastered);
    if (newlyMastered) masteredWordIds.add(wordId);
    reportProgress({
      progressPct: nextProgressPct,
      stats,
      masteredWordIds: Array.from(masteredWordIds),
      lastEvent: { wordId, correct },
      meta: { lastProgressAt: new Date().toISOString(), streaks: nextMap },
    });
  };

  useEffect(() => {
    if (readOnly) return;
    if (total > 0 && (masteredCount >= total || progressPct >= masteryPct)) {
      markCompleted({
        progressPct,
        stats: { total, attemptedCount, correctCount, masteredCount },
        masteredWordIds: Array.from(mergedMastered),
        meta: { lastProgressAt: new Date().toISOString(), streaks },
      });
    }
  }, [readOnly, total, masteredCount, progressPct, masteryPct, mergedMastered, markCompleted, attemptedCount, correctCount, streaks]);

  return (
    <Card variant="outlined" elevation={0} sx={{ p: 2, borderRadius: 2, borderColor: 'divider' }}>
      <CardContent>
        <Stack direction="row" alignItems="center" justifyContent="space-between" sx={{ mb: 1 }}>
          <Typography variant="subtitle1" sx={{ fontWeight: 600 }}>Learn the words</Typography>
        </Stack>
        <Typography variant="body2" color="text.secondary" sx={{ mt: 0.5 }}>
          Streak each word correctly {masteryStreak === 1 ? 'once' : `${masteryStreak} times`} in a row (as assigned by your teacher) to mark it as learned.
        </Typography>
        <Box sx={{ mt: 2 }}>
          {words.length > 0 ? (
            <>
              <Box sx={{ maxHeight: 360, overflowY: 'auto', pr: 1 }}>
                <VocabularyList
                  data={pagedWords}
                  readOnly
                  learnedWords={mergedMastered}
                />
              </Box>
              {totalListPages > 1 && (
                <Stack direction="row" justifyContent="center" sx={{ mt: 2 }}>
                  <Pagination
                    count={totalListPages}
                    page={listPage}
                    onChange={(_, value) => setListPage(value)}
                    size="small"
                    color="primary"
                    showFirstButton
                    showLastButton
                  />
                </Stack>
              )}
            </>
          ) : (
            <Typography variant="body2" color="text.secondary" sx={{ py: 6, textAlign: 'center' }}>
              No words selected for this task.
            </Typography>
          )}
          {total > 0 && (
            <>
              <Chip
                sx={{ mt: 2 }}
                size="small"
                color={masteredCount === total ? 'success' : 'warning'}
                label={`${masteredCount}/${total} mastered`}
              />
              <LinearProgress
                variant="determinate"
                value={progressPct}
                sx={{ height: 8, borderRadius: 4, mt: 1.5, mb: 2 }}
              />
            </>
          )}
        </Box>
        {!readOnly && (
          <Stack direction="row" spacing={1} sx={{ mb: 2 }}>
            <Button
              variant="contained"
              onClick={() => {
                if (readOnly) return;
                markStarted();
                const expanded: any[] = [];
                unmasteredWords.forEach((w: any) => {
                  const have = streaks[w.id] || 0;
                  const needed = Math.max(1, masteryStreak - have);
                  for (let i = 0; i < needed; i++) expanded.push(w);
                });
                if (expanded.length < 4) {
                  const learnedPool = words.filter((w: any) => mergedMastered.has(w.id));
                  let idx = 0;
                  while (expanded.length < 4 && learnedPool.length > 0) {
                    expanded.push(learnedPool[idx % learnedPool.length]);
                    idx++;
                  }
                }
                if (shuffle) {
                  for (let i = expanded.length - 1; i > 0; i--) {
                    const j = Math.floor(Math.random() * (i + 1));
                    [expanded[i], expanded[j]] = [expanded[j], expanded[i]];
                  }
                }
                setQuizQuestionWords(expanded);
                setRepeatLearnedMode(false);
                setAllowAnyCount(expanded.length < 4);
                setSetupOpen(true);
              }}
              disabled={total === 0 || !!readOnly}
            >
              {masteredCount === 0 ? 'Start' : masteredCount < total ? 'Resume' : 'Review'}
            </Button>
            {masteredCount > 0 && masteredCount !== total && (
              <Button
                variant="outlined"
                onClick={() => {
                  if (readOnly) return;
                  markStarted();
                  const learnedOnly = words.filter((w: any) => mergedMastered.has(w.id));
                  setQuizQuestionWords(learnedOnly);
                  setRepeatLearnedMode(true);
                  setAllowAnyCount(true);
                  setSetupOpen(true);
                }}
                disabled={mergedMastered.size === 0 || !!readOnly}
              >
                Repeat learned
              </Button>
            )}
          </Stack>
        )}
        <VocabularyRoundSetup
          open={setupOpen}
          onClose={() => setSetupOpen(false)}
          words={words}
          questionWords={quizQuestionWords || unmasteredWords}
          onStart={({ sessionSize }) => {
            setInitialSessionSize(sessionSize);
            setSetupOpen(false);
            setQuizOpen(true);
          }}
          allowAnyCount={allowAnyCount}
        />
        <QuizMode
          open={quizOpen}
          onClose={() => { setQuizOpen(false); setQuizQuestionWords(null); setInitialSessionSize(undefined); setRepeatLearnedMode(false); setAllowAnyCount(false); }}
          words={words}
          questionWords={quizQuestionWords || unmasteredWords}
          onAnswer={handleAnswer}
          onComplete={() => {
            setQuizQuestionWords(null);
          }}
          initialSessionSize={initialSessionSize}
          allowAnyCount={allowAnyCount}
        />
        {preMastered.size > 0 && (
          <Typography variant="caption" color="text.secondary" sx={{ mt: 1, display: 'block' }}>
            Some words are already mastered globally.
          </Typography>
        )}
      </CardContent>
    </Card>
  );
};

export default HomeworkTaskFrame;<|MERGE_RESOLUTION|>--- conflicted
+++ resolved
@@ -29,8 +29,6 @@
 
 const LIST_PAGE_SIZE = 10;
 const REVEAL_TRANSCRIPT_AFTER_COMPLETION = import.meta.env.VITE_REVEAL_TRANSCRIPT_AFTER_COMPLETION === 'true';
-<<<<<<< HEAD
-=======
 
 interface TaskLifecycleHandlers {
   markStarted: () => void;
@@ -48,7 +46,6 @@
   task: TaskDto;
   readOnly?: boolean;
 }
->>>>>>> 51c2199d
 
 const HomeworkTaskFrame: React.FC<Props> = ({ assignment, task, readOnly }) => {
   const { markStarted, reportProgress, markCompleted } = useHomeworkTaskLifecycle(task.id, { minIntervalMs: 400 });
@@ -170,7 +167,6 @@
   }
 
   if (task.type === 'LISTENING') {
-<<<<<<< HEAD
     const content = (task.contentRef as any) || {};
     const audioUrl: string | undefined = content.audioUrl;
     const transcript: string | undefined = content.transcript;
@@ -339,7 +335,10 @@
           </Stack>
         </CardContent>
       </Card>
-=======
+    );
+  }
+
+  if (task.type === 'LISTENING') {
     return (
       <ListeningTaskPlayer
         task={task}
@@ -348,7 +347,6 @@
         reportProgress={reportProgress}
         markCompleted={markCompleted}
       />
->>>>>>> 51c2199d
     );
   }
 
